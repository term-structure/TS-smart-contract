--- conflicted
+++ resolved
@@ -733,23 +733,11 @@
 
 export function getCommitBlock(
   lastCommittedBlock: StoredBlockStruct,
-<<<<<<< HEAD
   testCase: any
 ) {
   // NOTE: normal chunk is 1 chunk for 1 bit and padding it to 1 bytes(8 bits)
   const chunkLen =
     (testCase.commitmentData.o_chunk.length - 2) / 2 / CHUNK_BYTES_SIZE;
-=======
-  testCase: TestDataItem,
-  isEvacuate: boolean
-) {
-  // NOTE: normal chunk is 1 chunk for 1 bit and padding it to 1 bytes(8 bits)
-  const chunkLen =
-    (testCase.commitBlock.o_chunk.length - 2) / 2 / CHUNK_BYTES_SIZE;
-
-  const chunkIdDeltas = testCase.commitBlock.chunkIdDeltas;
-
->>>>>>> f73f14d3
   const commitBlock: CommitBlockStruct = {
     blockNumber: BigNumber.from(lastCommittedBlock.blockNumber).add(1),
     newStateRoot: testCase.commitBlock.newFlowInfo.stateRoot,
