--- conflicted
+++ resolved
@@ -111,11 +111,7 @@
     storedBlocks.push(genesisBlock);
   });
 
-<<<<<<< HEAD
   for (let k = 0; k < 3; k++) {
-=======
-  for (let k = 0; k < 2; k++) {
->>>>>>> 47431af6
     const testCase = testData[k];
     it(`Before rollup for block-${k}`, async function () {
       oriStates = await getStates(
