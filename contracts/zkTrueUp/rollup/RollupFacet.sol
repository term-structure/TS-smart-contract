// SPDX-License-Identifier: MIT
pragma solidity ^0.8.17;

import {IERC20} from "@openzeppelin/contracts/token/ERC20/IERC20.sol";
import {Math} from "@openzeppelin/contracts/utils/math/Math.sol";
import {AccessControlInternal} from "@solidstate/contracts/access/access_control/AccessControlInternal.sol";
import {SafeCast} from "@solidstate/contracts/utils/SafeCast.sol";
import {RollupStorage, Proof, StoredBlock, CommitBlock, ExecuteBlock, VerifyBlock, Request} from "./RollupStorage.sol";
import {AccountStorage} from "../account/AccountStorage.sol";
import {AddressStorage} from "../address/AddressStorage.sol";
import {LoanStorage, Loan} from "../loan/LoanStorage.sol";
import {ProtocolParamsStorage, FundWeight} from "../protocolParams/ProtocolParamsStorage.sol";
import {RollupStorage} from "./RollupStorage.sol";
import {TokenStorage} from "../token/TokenStorage.sol";
import {AssetConfig} from "../token/TokenStorage.sol";
import {IRollupFacet} from "./IRollupFacet.sol";
import {RollupLib} from "./RollupLib.sol";
import {ProtocolParamsLib} from "../protocolParams/ProtocolParamsLib.sol";
import {AccountLib} from "../account/AccountLib.sol";
import {LoanLib} from "../loan/LoanLib.sol";
import {AddressLib} from "../address/AddressLib.sol";
import {TokenLib} from "../token/TokenLib.sol";
import {IVerifier} from "../interfaces/IVerifier.sol";
import {ITsbToken} from "../interfaces/ITsbToken.sol";
import {Operations} from "../libraries/Operations.sol";
import {Bytes} from "../libraries/Bytes.sol";
import {Config} from "../libraries/Config.sol";
import {Utils} from "../libraries/Utils.sol";

import "hardhat/console.sol";

/**
 * @title Term Structure Rollup Facet Contract
 * @author Term Structure Labs
 * @notice The RollupFacet contract is used to manage the functions abount zk-rollup
 */
import "hardhat/console.sol";

contract RollupFacet is IRollupFacet, AccessControlInternal {
    using AccountLib for AccountStorage.Layout;
    using AddressLib for AddressStorage.Layout;
    using ProtocolParamsLib for ProtocolParamsStorage.Layout;
    using TokenLib for TokenStorage.Layout;
    using Bytes for bytes;
    using Operations for bytes;
    using RollupLib for *;
    using LoanLib for *;
    using Utils for *;
    using Math for *;

    /* ============ External Functions ============ */

    /**
     * @inheritdoc IRollupFacet
     */
    function commitBlocks(
        StoredBlock memory lastCommittedBlock,
        CommitBlock[] memory newBlocks
    ) external onlyRole(Config.COMMITTER_ROLE) {
        RollupStorage.Layout storage rsl = RollupStorage.layout();
        rsl.requireActive();

        // Check whether the last committed block is valid
        if (rsl.getStoredBlockHash(rsl.getCommittedBlockNum()) != keccak256(abi.encode(lastCommittedBlock)))
            revert InvalidLastCommittedBlock(lastCommittedBlock);

        uint64 committedL1RequestNum = rsl.getCommittedL1RequestNum();
        for (uint32 i; i < newBlocks.length; ++i) {
            lastCommittedBlock = _commitOneBlock(rsl, lastCommittedBlock, newBlocks[i], committedL1RequestNum);
            committedL1RequestNum += lastCommittedBlock.l1RequestNum;
            rsl.storedBlockHashes[lastCommittedBlock.blockNumber] = keccak256(abi.encode(lastCommittedBlock));
            emit BlockCommit(lastCommittedBlock.blockNumber, lastCommittedBlock.commitment);
        }

        if (committedL1RequestNum > rsl.getTotalL1RequestNum())
            revert CommittedRequestNumExceedTotalNum(committedL1RequestNum);

        rsl.committedL1RequestNum = committedL1RequestNum;
        rsl.committedBlockNum += uint32(newBlocks.length);
    }

    /**
     * @inheritdoc IRollupFacet
     */
    function verifyBlocks(VerifyBlock[] memory verifyingBlocks) external onlyRole(Config.VERIFIER_ROLE) {
        RollupStorage.Layout storage rsl = RollupStorage.layout();
        rsl.requireActive();

        uint32 verifiedBlockNum = rsl.getVerifiedBlockNum();
        if (verifiedBlockNum + verifyingBlocks.length > rsl.getCommittedBlockNum())
            revert VerifiedBlockNumExceedCommittedNum(verifiedBlockNum);

        for (uint256 i; i < verifyingBlocks.length; ++i) {
            ++verifiedBlockNum;
            VerifyBlock memory verifyingBlock = verifyingBlocks[i];
            if (rsl.getStoredBlockHash(verifiedBlockNum) != keccak256(abi.encode(verifyingBlock.storedBlock)))
                revert InvalidCommittedBlock(verifyingBlock.storedBlock);

            _verifyOneBlock(verifyingBlock.storedBlock.commitment, verifyingBlock.proof, false);
            emit BlockVerification(verifyingBlock.storedBlock.blockNumber);
        }
        rsl.verifiedBlockNum = verifiedBlockNum;
    }

    /**
     * @inheritdoc IRollupFacet
     */
    function executeBlocks(ExecuteBlock[] memory pendingBlocks) external onlyRole(Config.EXECUTER_ROLE) {
        RollupStorage.Layout storage rsl = RollupStorage.layout();
        rsl.requireActive();

        uint32 executedBlockNum = rsl.getExecutedBlockNum();
        if (executedBlockNum + pendingBlocks.length > rsl.getVerifiedBlockNum())
            revert ExecutedBlockNumExceedProvedNum(executedBlockNum);

        uint64 executedL1RequestNum = rsl.getExecutedL1RequestNum();
        for (uint32 i; i < pendingBlocks.length; ++i) {
            ExecuteBlock memory pendingBlock = pendingBlocks[i];
            if (
                keccak256(abi.encode(pendingBlock.storedBlock)) !=
                rsl.getStoredBlockHash(pendingBlock.storedBlock.blockNumber)
            ) revert InvalidExecutedBlock(pendingBlock);

            ++executedBlockNum;
            if (pendingBlock.storedBlock.blockNumber != executedBlockNum)
                revert InvalidExecutedBlockNum(pendingBlock.storedBlock.blockNumber);

            _executeOneBlock(rsl, pendingBlock);
            executedL1RequestNum += pendingBlock.storedBlock.l1RequestNum;
            emit BlockExecution(pendingBlock.storedBlock.blockNumber);
        }
        rsl.executedBlockNum = executedBlockNum;
        rsl.executedL1RequestNum = executedL1RequestNum;
    }

    /**
     * @inheritdoc IRollupFacet
     */
    function revertBlocks(StoredBlock[] memory revertedBlocks) external onlyRole(Config.COMMITTER_ROLE) {
        RollupStorage.Layout storage rsl = RollupStorage.layout();
        rsl.requireActive();

        uint32 committedBlockNum = rsl.getCommittedBlockNum();
        uint32 executedBlockNum = rsl.getExecutedBlockNum();
        uint32 pendingBlockNum = committedBlockNum - executedBlockNum;
        uint32 revertBlockNum = uint32(revertedBlocks.length) < pendingBlockNum
            ? uint32(revertedBlocks.length)
            : pendingBlockNum;
        uint64 revertedL1RequestNum;

        for (uint32 i; i < revertBlockNum; ++i) {
            StoredBlock memory revertedBlock = revertedBlocks[i];
            if (rsl.getStoredBlockHash(committedBlockNum) != keccak256(abi.encode(revertedBlock)))
                revert InvalidLastCommittedBlock(revertedBlock);

            delete rsl.storedBlockHashes[committedBlockNum];
            --committedBlockNum;
            revertedL1RequestNum += revertedBlock.l1RequestNum;
        }

        rsl.committedBlockNum = committedBlockNum;
        rsl.committedL1RequestNum -= revertedL1RequestNum;
        if (committedBlockNum < rsl.getVerifiedBlockNum()) rsl.verifiedBlockNum = committedBlockNum;
        emit BlockRevert(committedBlockNum);
    }

    /**
     * @inheritdoc IRollupFacet
     * @dev The evacuate fuction will not commit a new state root to make all the users evacuate their funds from the same state
     */
    function evacuate(StoredBlock memory lastExecutedBlock, CommitBlock memory newBlock, Proof memory proof) external {
        RollupStorage.Layout storage rsl = RollupStorage.layout();
        rsl.requireEvacuMode();

        if (rsl.getStoredBlockHash(rsl.getExecutedBlockNum()) != keccak256(abi.encode(lastExecutedBlock)))
            revert InvalidLastExecutedBlock(lastExecutedBlock);
        if (newBlock.timestamp < lastExecutedBlock.timestamp)
            revert TimestampLtPrevious(newBlock.timestamp, lastExecutedBlock.timestamp);
        if (newBlock.blockNumber != lastExecutedBlock.blockNumber + 1) revert InvalidBlockNum(newBlock.blockNumber);

        // Commit the new block
        bytes memory publicData = newBlock.publicData;
        if (publicData.length != Config.EVACUATION_BYTES) revert InvalidPubDataLength(publicData.length);

        bytes memory commitmentOffset = new bytes(1);
        commitmentOffset[0] = 0x80; // 0b10000000

        bytes32 commitment = _createBlockCommitment(lastExecutedBlock, newBlock, commitmentOffset);

        // Verify the new block
        _verifyOneBlock(commitment, proof, true);

        // Execute the new block
        Operations.Evacuation memory evacuation = Operations.readEvacuationPubdata(newBlock.publicData);
        _evacuate(rsl, evacuation);
    }

    /**
     * @inheritdoc IRollupFacet
     * @dev The evacuation mode will be activated when the current block number is greater than the expiration block number of the first pending L1 request
     */
    function activateEvacuation() external {
        RollupStorage.Layout storage rsl = RollupStorage.layout();
        rsl.requireActive();
        uint32 expirationTime = rsl.getL1Request(rsl.getExecutedL1RequestNum()).expirationTime;

        // solhint-disable-next-line not-rely-on-time
        if (block.timestamp > expirationTime && expirationTime != 0) {
            rsl.evacuMode = true;
            emit EvacuationActivation();
        } else {
            // solhint-disable-next-line not-rely-on-time
            revert TimeStampIsNotExpired(block.timestamp, expirationTime);
        }
    }

    /* ============ External View Functions ============ */

    /**
     * @inheritdoc IRollupFacet
     */
    function isEvacuMode() external view returns (bool) {
        return RollupStorage.layout().isEvacuMode();
    }

    /**
     * @inheritdoc IRollupFacet
     */
    function isRegisterInL1RequestQueue(
        Operations.Register memory register,
        uint64 requestId
    ) external view returns (bool) {
        RollupStorage.Layout storage rsl = RollupStorage.layout();
        if (rsl.isRequestIdGtOrEqCurRequestNum(requestId)) return false;
        Request memory request = rsl.getL1Request(requestId);
        return request.isRegisterInL1RequestQueue(register);
    }

    /**
     * @inheritdoc IRollupFacet
     */
    function isDepositInL1RequestQueue(
        Operations.Deposit memory deposit,
        uint64 requestId
    ) external view returns (bool) {
        RollupStorage.Layout storage rsl = RollupStorage.layout();
        if (rsl.isRequestIdGtOrEqCurRequestNum(requestId)) return false;
        Request memory request = rsl.getL1Request(requestId);
        return request.isDepositInL1RequestQueue(deposit);
    }

    /**
     * @inheritdoc IRollupFacet
     */
    function isForceWithdrawInL1RequestQueue(
        Operations.ForceWithdraw memory forceWithdraw,
        uint64 requestId
    ) external view returns (bool) {
        RollupStorage.Layout storage rsl = RollupStorage.layout();
        if (rsl.isRequestIdGtOrEqCurRequestNum(requestId)) return false;
        Request memory request = rsl.getL1Request(requestId);
        return request.isForceWithdrawInL1RequestQueue(forceWithdraw);
    }

    /**
     * @inheritdoc IRollupFacet
     */
    function getL1Request(uint64 requestId) external view returns (Request memory) {
        return RollupStorage.layout().getL1Request(requestId);
    }

    /**
     * @inheritdoc IRollupFacet
     */
    function getL1RequestNum() external view returns (uint64, uint64, uint64) {
        RollupStorage.Layout storage rsl = RollupStorage.layout();
        return (rsl.getCommittedL1RequestNum(), rsl.getExecutedL1RequestNum(), rsl.getTotalL1RequestNum());
    }

    /**
     * @inheritdoc IRollupFacet
     */
    function getBlockNum() external view returns (uint32, uint32, uint32) {
        RollupStorage.Layout storage rsl = RollupStorage.layout();
        return (rsl.getCommittedBlockNum(), rsl.getVerifiedBlockNum(), rsl.getExecutedBlockNum());
    }

    /**
     * @inheritdoc IRollupFacet
     */
    function getStoredBlockHash(uint32 blockNum) external view returns (bytes32) {
        return RollupStorage.layout().getStoredBlockHash(blockNum);
    }

    /**
     * @inheritdoc IRollupFacet
     */
    function getPendingBalances(address accountAddr, IERC20 token) external view returns (uint256) {
        uint16 tokenId = TokenStorage.layout().getTokenId(token);
        bytes22 key = RollupLib.calcPendingBalanceKey(accountAddr, tokenId);
        return RollupStorage.layout().getPendingBalances(key);
    }

    /* ============ Internal Functions ============ */

    /// @notice Internal function to commit one block
    /// @param rsl Rollup storage layout
    /// @param previousBlock The previous block
    /// @param newBlock The new block to be committed
    /// @param committedL1RequestNum The committed L1 request number
    /// @return storedBlock The committed block
    function _commitOneBlock(
        RollupStorage.Layout storage rsl,
        StoredBlock memory previousBlock,
        CommitBlock memory newBlock,
        uint64 committedL1RequestNum
    ) internal view returns (StoredBlock memory) {
<<<<<<< HEAD
=======
        for (uint i = 0; i < newBlock.chunkIdDeltas.length; i++) {
            console.log(newBlock.chunkIdDeltas[i]);
        }
        console.logBytes(newBlock.publicData);
>>>>>>> 47431af6
        // if (newBlock.timestamp < previousBlock.timestamp)
        //     revert TimestampLtPrevious(newBlock.timestamp, previousBlock.timestamp);
        if (newBlock.blockNumber != previousBlock.blockNumber + 1) revert InvalidBlockNum(newBlock.blockNumber);

        uint256 publicDataLength = newBlock.publicData.length;
        if (publicDataLength % Config.BITS_OF_CHUNK != 0) revert InvalidPubDataLength(publicDataLength);

        uint256 chunkId;
        uint64 requestId = committedL1RequestNum;
        bytes32 processableRollupTxHash = Config.EMPTY_STRING_KECCAK;
        // The commitment offset array is used to store the commitment offset for each chunk
        bytes memory commitmentOffset = new bytes(publicDataLength / Config.BITS_OF_CHUNK);

        for (uint256 i; i < newBlock.chunkIdDeltas.length; ++i) {
            chunkId += newBlock.chunkIdDeltas[i];
            uint256 offset = chunkId * Config.BYTES_OF_CHUNK;
            if (offset >= publicDataLength) revert OffsetGtPubDataLength(offset);

            commitmentOffset = _updateCommitmentOffsetForChunk(commitmentOffset, chunkId);
            (bytes memory data, bool isL1Request, bool isToBeExecuted) = _processOneRequest(
                rsl,
                newBlock.publicData,
                offset,
                requestId
            );
            // If processed request is L1 request, increase the L1 request id
            if (isL1Request) ++requestId;
            // If processed request is to be executed, update the processable rollup tx hash for executing the request when executeBlock
            if (isToBeExecuted) processableRollupTxHash = keccak256(abi.encode(processableRollupTxHash, data));
        }

        uint64 processedL1RequestNum = requestId - committedL1RequestNum;
        bytes32 commitment = _createBlockCommitment(previousBlock, newBlock, commitmentOffset);
        return
            StoredBlock({
                blockNumber: newBlock.blockNumber,
                l1RequestNum: processedL1RequestNum,
                pendingRollupTxHash: processableRollupTxHash,
                commitment: commitment,
                stateRoot: newBlock.newStateRoot,
                timestamp: newBlock.timestamp
            });
    }

    /// @notice Internal function to update the commitment offset for the chunk
    /// @param commitmentOffset The commitment offset
    /// @param chunkId The chunk id
    /// @return newCommitmentOffset The updated commitment offset
    function _updateCommitmentOffsetForChunk(
        bytes memory commitmentOffset,
        uint256 chunkId
    ) internal pure returns (bytes memory) {
        uint256 chunkIndex = chunkId / Config.BITS_OF_BYTE;
        uint8 processingCommitmentOffset = uint8(commitmentOffset[chunkIndex]);
        uint8 bitwiseMask = uint8(1 << (Config.LAST_INDEX_OF_BYTE - (chunkId % Config.BITS_OF_BYTE)));
        if (processingCommitmentOffset & bitwiseMask != 0) revert OffsetIsSet(chunkId);

        commitmentOffset[chunkIndex] = bytes1(processingCommitmentOffset | bitwiseMask);
        return commitmentOffset;
    }

    /// @notice Process one request
    /// @param rsl The rollup storage layout
    /// @param pubData The public data of the new block
    /// @param offset The offset of the public data
    /// @param requestId The request id of the new block
    /// @return data The data of the request
    /// @return isL1Request Whether the request is L1 request
    /// @return isToBeExecuted Whether the request is to be executed on L1 when executing the new block
    function _processOneRequest(
        RollupStorage.Layout storage rsl,
        bytes memory pubData,
        uint256 offset,
        uint64 requestId
    ) internal view returns (bytes memory, bool, bool) {
        bytes memory data;
        bool isL1Request;
        bool isToBeExecuted;
        Operations.OpType opType = Operations.OpType(uint8(pubData[offset]));

        // non L1 request
        if (opType == Operations.OpType.WITHDRAW) {
            data = pubData.sliceWithdrawData(offset);
            isToBeExecuted = true;
        } else if (opType == Operations.OpType.AUCTION_END) {
            data = pubData.sliceAuctionEndData(offset);
            isToBeExecuted = true;
        } else if (opType == Operations.OpType.WITHDRAW_FEE) {
            data = pubData.sliceWithdrawFeeData(offset);
            isToBeExecuted = true;
        } else if (opType == Operations.OpType.CREATE_TSB_TOKEN) {
            data = pubData.sliceCreateTsbTokenData(offset);
            Operations.CreateTsbToken memory createTsbTokenReq = data.readCreateTsbTokenPubData();
            TokenStorage.Layout storage tsl = TokenStorage.layout();
            AssetConfig memory tokenConfig = tsl.getAssetConfig(createTsbTokenReq.tsbTokenId);
            (IERC20 underlyingAsset, uint32 maturityTime) = ITsbToken(address(tokenConfig.token)).tokenInfo();
            if (maturityTime != createTsbTokenReq.maturityTime)
                revert MaturityTimeIsNotMatched(maturityTime, createTsbTokenReq.maturityTime);

            tokenConfig = tsl.getAssetConfig(createTsbTokenReq.baseTokenId);
            if (underlyingAsset != tokenConfig.token) revert TokenIsNotMatched(underlyingAsset, tokenConfig.token);
        } else {
            // L1 request
            isL1Request = true;
            Request memory request = rsl.getL1Request(requestId);
            if (opType == Operations.OpType.REGISTER) {
                data = pubData.sliceRegisterData(offset);
                Operations.Register memory register = data.readRegisterPubData();
                request.isRegisterInL1RequestQueue(register);
            } else if (opType == Operations.OpType.DEPOSIT) {
                data = pubData.sliceDepositData(offset);
                Operations.Deposit memory deposit = data.readDepositPubData();
                request.isDepositInL1RequestQueue(deposit);
            } else if (opType == Operations.OpType.EVACUATION) {
                data = pubData.sliceEvacuationData(offset);
                Operations.Evacuation memory evacuation = data.readEvacuationPubdata();
                request.isEvacuationInL1RequestQueue(evacuation);
                isToBeExecuted = true;
            } else if (opType == Operations.OpType.FORCE_WITHDRAW) {
                data = pubData.sliceForceWithdrawData(offset);
                Operations.ForceWithdraw memory forceWithdrawReq = data.readForceWithdrawPubData();
                request.isForceWithdrawInL1RequestQueue(forceWithdrawReq);
                isToBeExecuted = true;
            } else {
                revert InvalidOpType(opType);
            }
        }
        return (data, isL1Request, isToBeExecuted);
    }

    /// @notice Internal function to execute one block
    /// @param rsl The rollup storage layout
    /// @param executeBlock The block to be executed
    function _executeOneBlock(RollupStorage.Layout storage rsl, ExecuteBlock memory executeBlock) internal {
        bytes32 pendingRollupTxHash = Config.EMPTY_STRING_KECCAK;
        bytes memory pubData;
        for (uint32 i; i < executeBlock.pendingRollupTxPubData.length; ++i) {
            pubData = executeBlock.pendingRollupTxPubData[i];
            Operations.OpType opType = Operations.OpType(uint8(pubData[0]));
            if (opType == Operations.OpType.WITHDRAW) {
                Operations.Withdraw memory withdrawReq = pubData.readWithdrawPubData();
                _addPendingBalance(rsl, withdrawReq.accountId, withdrawReq.tokenId, withdrawReq.amount);
            } else if (opType == Operations.OpType.FORCE_WITHDRAW) {
                Operations.ForceWithdraw memory forceWithdrawReq = pubData.readForceWithdrawPubData();
                _addPendingBalance(rsl, forceWithdrawReq.accountId, forceWithdrawReq.tokenId, forceWithdrawReq.amount);
            } else if (opType == Operations.OpType.AUCTION_END) {
                Operations.AuctionEnd memory auctionEnd = pubData.readAuctionEndPubData();
                _updateLoan(auctionEnd);
            } else if (opType == Operations.OpType.WITHDRAW_FEE) {
                Operations.WithdrawFee memory withdrawFee = pubData.readWithdrawFeePubdata();
                _withdrawFee(rsl, withdrawFee);
            } else if (opType == Operations.OpType.EVACUATION) {
                Operations.Evacuation memory evacuation = pubData.readEvacuationPubdata();
                rsl.evacuated[evacuation.accountId][evacuation.tokenId] = false;
            } else {
                revert InvalidOpType(opType);
            }
            pendingRollupTxHash = keccak256(abi.encode(pendingRollupTxHash, pubData));
        }

        if (pendingRollupTxHash != executeBlock.storedBlock.pendingRollupTxHash)
            revert PendingRollupTxHashIsNotMatched(pendingRollupTxHash, executeBlock.storedBlock.pendingRollupTxHash);
    }

    /// @notice Internal function to verify one block
    /// @param commitment The commitment of the block
    /// @param proof The proof of the block
    function _verifyOneBlock(bytes32 commitment, Proof memory proof, bool isEvacuationBlock) internal view {
        if (proof.commitment[0] != uint256(commitment) % Config.SCALAR_FIELD_SIZE)
            revert CommitmentInconsistant(proof.commitment[0], uint256(commitment));

        AddressStorage.Layout storage asl = AddressStorage.layout();
        IVerifier verifier = isEvacuationBlock ? asl.getEvacuVerifier() : asl.getVerifier();

        if (!verifier.verifyProof(proof.a, proof.b, proof.c, proof.commitment)) revert InvalidProof(proof);
    }

    /// @notice Internal function to add the pending balance of an account
    /// @param rsl The rollup storage
    /// @param accountId The id of the account
    /// @param tokenId The id of the token
    /// @param l2Amt The amount of the token in L2
    function _addPendingBalance(
        RollupStorage.Layout storage rsl,
        uint32 accountId,
        uint16 tokenId,
        uint128 l2Amt
    ) internal {
        address accountAddr = AccountStorage.layout().getAccountAddr(accountId);
        Utils.notZeroAddr(accountAddr);

        TokenStorage.Layout storage tsl = TokenStorage.layout();
        AssetConfig memory assetConfig = tsl.getAssetConfig(tokenId);
        Utils.notZeroAddr(address(assetConfig.token));

        uint256 l1Amt = l2Amt.toL1Amt(assetConfig.decimals);
        rsl.addPendingBalance(accountAddr, tokenId, l1Amt);
    }

    /// @notice Internal function to update the onchain loan info
    /// @param auctionEnd The auction end request
    function _updateLoan(Operations.AuctionEnd memory auctionEnd) internal {
        uint32 accountId = auctionEnd.accountId;
        address accountAddr = AccountStorage.layout().getAccountAddr(accountId);
        Utils.notZeroAddr(accountAddr);

        TokenStorage.Layout storage tsl = TokenStorage.layout();
        // tsbToken config
        AssetConfig memory assetConfig = tsl.getAssetConfig(auctionEnd.tsbTokenId);
        address tokenAddr = address(assetConfig.token);
        Utils.notZeroAddr(tokenAddr);
        ITsbToken tsbToken = ITsbToken(tokenAddr);
        if (!assetConfig.isTsbToken) revert InvalidTsbTokenAddr(tokenAddr);

        (bytes12 loanId, Loan memory newLoan) = _getAuctionInfo(tsl, auctionEnd, tsbToken);

        // update loan
        LoanStorage.Layout storage lsl = LoanStorage.layout();
        Loan memory loan = lsl.getLoan(loanId);
        loan = loan.updateLoan(newLoan.collateralAmt, newLoan.debtAmt);
        lsl.loans[loanId] = loan;

        emit UpdateLoan(loanId, accountId, newLoan.collateralAmt, newLoan.debtAmt);
    }

    /// @notice Internal function to get the auction info
    /// @param tsl The token storage
    /// @param auctionEnd The auction end request
    /// @param tsbToken The tsbToken
    function _getAuctionInfo(
        TokenStorage.Layout storage tsl,
        Operations.AuctionEnd memory auctionEnd,
        ITsbToken tsbToken
    ) internal view virtual returns (bytes12, Loan memory) {
        // collateral token config
        uint16 collateralTokenId = auctionEnd.collateralTokenId;
        AssetConfig memory assetConfig = tsl.getAssetConfig(collateralTokenId);
        Utils.notZeroAddr(address(assetConfig.token));

        Loan memory loan;
        uint8 decimals = assetConfig.decimals;
        loan.collateralAmt = SafeCast.toUint128(auctionEnd.collateralAmt.toL1Amt(decimals));

        // debt token config
        (IERC20 underlyingAsset, uint32 maturityTime) = tsbToken.tokenInfo();
        (uint16 debtTokenId, AssetConfig memory underlyingAssetConfig) = tsl.getAssetConfig(underlyingAsset);
        decimals = underlyingAssetConfig.decimals;
        loan.debtAmt = SafeCast.toUint128(auctionEnd.debtAmt.toL1Amt(decimals));
        bytes12 loanId = LoanLib.calcLoanId(auctionEnd.accountId, maturityTime, debtTokenId, collateralTokenId);

        return (loanId, loan);
    }

    /// @notice Internal function to withdraw fee to treasury, vault, and insurance
    /// @param rsl The rollup storage
    /// @param withdrawFee The withdraw fee request
    function _withdrawFee(RollupStorage.Layout storage rsl, Operations.WithdrawFee memory withdrawFee) internal {
        uint16 tokenId = withdrawFee.tokenId;
        AssetConfig memory assetConfig = TokenStorage.layout().getAssetConfig(tokenId);
        uint256 l1Amt = withdrawFee.amount.toL1Amt(assetConfig.decimals);
        ProtocolParamsStorage.Layout storage ppsl = ProtocolParamsStorage.layout();
        FundWeight memory fundWeight = ppsl.getFundWeight();

        // insurance
        address toAddr = ppsl.getInsuranceAddr();
        Utils.notZeroAddr(toAddr);
        uint256 insuranceAmt = l1Amt.mulDiv(fundWeight.insurance, Config.FUND_WEIGHT_BASE);
        rsl.addPendingBalance(toAddr, tokenId, insuranceAmt);

        // vault
        toAddr = ppsl.getVaultAddr();
        Utils.notZeroAddr(toAddr);
        uint256 vaultAmt = l1Amt.mulDiv(fundWeight.vault, Config.FUND_WEIGHT_BASE);
        rsl.addPendingBalance(toAddr, tokenId, vaultAmt);

        // treasury
        toAddr = ppsl.getTreasuryAddr();
        Utils.notZeroAddr(toAddr);
        uint256 treasuryAmt = l1Amt - insuranceAmt - vaultAmt;
        rsl.addPendingBalance(toAddr, tokenId, treasuryAmt);
    }

    /// @notice Internal function to evacuate token to L1
    /// @param rsl The rollup storage layout
    /// @param evacuation The evacuation request
    function _evacuate(RollupStorage.Layout storage rsl, Operations.Evacuation memory evacuation) internal {
        uint32 accountId = evacuation.accountId;
        uint16 tokenId = evacuation.tokenId;
        if (rsl.isEvacuated(accountId, tokenId)) revert Evacuated(accountId, tokenId);

        address receiver = AccountStorage.layout().getAccountAddr(accountId);
        Utils.notZeroAddr(receiver);

        AssetConfig memory assetConfig = TokenStorage.layout().getAssetConfig(tokenId);
        IERC20 token = assetConfig.token;
        Utils.notZeroAddr(address(token));

        rsl.evacuated[accountId][tokenId] = true;

        bytes memory pubData = Operations.encodeEvacuationPubData(evacuation);
        rsl.addL1Request(receiver, Operations.OpType.EVACUATION, pubData);

        uint256 l1Amt = evacuation.amount.toL1Amt(assetConfig.decimals);
        Utils.transfer(token, payable(receiver), l1Amt);
        emit Evacuation(receiver, accountId, token, tokenId, l1Amt);
    }

    /// @notice Internal function create the commitment of the new block
    /// @param previousBlock The previous block
    /// @param newBlock The new block to be committed
    /// @param commitmentOffset The offset of the commitment
    /// @return commitment The commitment of the new block
    function _createBlockCommitment(
        StoredBlock memory previousBlock,
        CommitBlock memory newBlock,
        bytes memory commitmentOffset
    ) internal pure returns (bytes32) {
        // newTsRoot is packed in commitment for data availablity and will be proved in the circuit
        return
            sha256(
                abi.encodePacked(
                    previousBlock.stateRoot,
                    newBlock.newStateRoot,
                    newBlock.newTsRoot,
                    newBlock.timestamp,
                    commitmentOffset,
                    newBlock.publicData
                )
            );
    }
}<|MERGE_RESOLUTION|>--- conflicted
+++ resolved
@@ -315,13 +315,6 @@
         CommitBlock memory newBlock,
         uint64 committedL1RequestNum
     ) internal view returns (StoredBlock memory) {
-<<<<<<< HEAD
-=======
-        for (uint i = 0; i < newBlock.chunkIdDeltas.length; i++) {
-            console.log(newBlock.chunkIdDeltas[i]);
-        }
-        console.logBytes(newBlock.publicData);
->>>>>>> 47431af6
         // if (newBlock.timestamp < previousBlock.timestamp)
         //     revert TimestampLtPrevious(newBlock.timestamp, previousBlock.timestamp);
         if (newBlock.blockNumber != previousBlock.blockNumber + 1) revert InvalidBlockNum(newBlock.blockNumber);
