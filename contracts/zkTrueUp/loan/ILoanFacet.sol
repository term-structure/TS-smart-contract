// SPDX-License-Identifier: MIT
pragma solidity ^0.8.17;

import {IERC20} from "@openzeppelin/contracts/token/ERC20/IERC20.sol";
import {LiquidationFactor, Loan, RollBorrowOrder} from "./LoanStorage.sol";
import {Operations} from "../libraries/Operations.sol";

/**
 * @title Term Structure Loan Facet Interface
 * @author Term Structure Labs
 */
interface ILoanFacet {
    /// @notice Error for invalid tsb token address
    error InvalidTsbTokenAddr(address tsbTokenAddr);
    /// @notice Error for invalid expiration time
    error InvalidExpiredTime(uint32 expiredTime);
    /// @notice Error for setting invalid liquidation factor
    error InvalidLiquidationFactor(LiquidationFactor liquidationFactor);
    /// @notice Error for liquidate the loan which is safe
    error LoanIsSafe(uint256 healthFactor, uint32 maturityTime);
    /// @notice Error for liquidate the loan with invalid repay amount
    error RepayAmtExceedsMaxRepayAmt(uint128 repayAmt, uint128 maxRepayAmt);
    /// @notice Error for supply to Aave with string reason
    error SupplyToAaveFailedLogString(IERC20 collateralToken, uint128 collateralAmt, string reason);
    /// @notice Error for supply to Aave with bytes reason
    error SupplyToAaveFailedLogBytes(IERC20 collateralToken, uint128 collateralAmt, bytes reason);
    /// @notice Error for borrow from Aave with string reason
    error BorrowFromAaveFailedLogString(
        IERC20 collateralToken,
        uint128 collateralAmt,
        IERC20 debtToken,
        uint128 debtAmt,
        string reason
    );
    /// @notice Error for borrow from Aave with bytes reason
    error BorrowFromAaveFailedLogBytes(
        IERC20 collateralToken,
        uint128 collateralAmt,
        IERC20 debtToken,
        uint128 debtAmt,
        bytes reason
    );
    /// @notice Error for use roll when it is not activated
    error RollIsNotActivated();
    /// @notice Error for roll borrow a locked loan
    error LoanIsLocked(bytes12 loanId);
    /// @notice Error for roll borrow with invalid roll borrow fee
    error InvalidRollBorrowFee(uint256 rollBorrowFee);
    /// @notice Error for roll borrow with invalid maturity time
    error InvalidMaturityTime(uint32 maturityTime);
    /// @notice Error for cancel roll borrow order with unlocked loan
    error LoanIsNotLocked(bytes12 loanId);

    /// @notice Emitted when borrower add collateral
    /// @param loanId The id of the loan
    /// @param sender The address of the `msg.sender`
    /// @param loanOwner The address of the loan owner
    /// @param collateralToken The collateral token to add
    /// @param addedCollateralAmt The amount of the added collateral
    event CollateralAdded(
        bytes12 indexed loanId,
        address sender,
        address loanOwner,
        IERC20 collateralToken,
        uint128 addedCollateralAmt
    );

    /// @notice Emitted when borrower remove collateral
    /// @param loanId The id of the loan
<<<<<<< HEAD
    /// @param sender The address of the `msg.sender`
=======
>>>>>>> 6a3025a0
    /// @param loanOwner The address of the loan owner
    /// @param collateralToken The collateral token to remove
    /// @param removedCollateralAmt The amount of the removed collateral
    event CollateralRemoved(
        bytes12 indexed loanId,
<<<<<<< HEAD
        address sender,
        address loanOwner,
=======
        address indexed loanOwner,
>>>>>>> 6a3025a0
        IERC20 collateralToken,
        uint128 removedCollateralAmt
    );

    /// @notice Emitted when the borrower repay the loan
    /// @param loanId The id of the loan
<<<<<<< HEAD
    /// @param sender The address of the `msg.sender`
=======
>>>>>>> 6a3025a0
    /// @param loanOwner The address of the loan owner
    /// @param collateralToken The collateral token to be taken
    /// @param debtToken The debt token to be repaid
    /// @param removedCollateralAmt The amount of the removed collateral
    /// @param removedDebtAmt The amount of the removed debt
    /// @param repayAndDeposit Whether to deposit the collateral after repay the loan
    event Repayment(
        bytes12 indexed loanId,
<<<<<<< HEAD
        address sender,
        address loanOwner,
=======
        address indexed loanOwner,
>>>>>>> 6a3025a0
        IERC20 collateralToken,
        IERC20 debtToken,
        uint128 removedCollateralAmt,
        uint128 removedDebtAmt,
        bool repayAndDeposit
    );

    /// @notice Emitted when the loan is rolled to Aave
    /// @param loanId The id of the loan
<<<<<<< HEAD
    /// @param sender The address of the `msg.sender`
=======
>>>>>>> 6a3025a0
    /// @param loanOwner The address of the loan owner
    /// @param supplyToken The token to be supplied to Aave
    /// @param borrowToken The token to be borrowed from Aave
    /// @param collateralAmt The amount of the collateral
    /// @param debtAmt The amount of the debt
    event RollToAave(
        bytes12 indexed loanId,
<<<<<<< HEAD
        address sender,
        address loanOwner,
=======
        address indexed loanOwner,
>>>>>>> 6a3025a0
        IERC20 supplyToken,
        IERC20 borrowToken,
        uint128 collateralAmt,
        uint128 debtAmt
    );

    /// @notice Emitted when the borrower place a roll borrow order
<<<<<<< HEAD
    /// @param loanId The id of the loan
    /// @param sender The address of the sender
    /// @param rollBorrowReq The roll borrow request
    event RollBorrowOrderPlaced(bytes12 indexed loanId, address indexed sender, Operations.RollBorrow rollBorrowReq);
=======
    /// @param loanOwner The address of the loan owner
    /// @param rollBorrowReq The roll borrow request
    event RollBorrowOrderPlaced(address indexed loanOwner, Operations.RollBorrow rollBorrowReq);

    /// @notice Emitted when the borrower force cancel a roll borrow order on L1
    /// @param loanOwner The address of the loan owner
    /// @param loanId The id of the loan
    event RollBorrowOrderForceCancelPlaced(address indexed loanOwner, bytes12 indexed loanId);
>>>>>>> 6a3025a0

    /// @notice Emitted when the loan is liquidated
    /// @param loanId The id of the loan
    /// @param liquidator The address of the liquidator
    /// @param collateralToken The collateral token to be taken
    /// @param liquidatorReward The reward of the liquidator
    /// @param protocolPenalty The penalty of the protocol
    event Liquidation(
        bytes12 indexed loanId,
        address indexed liquidator,
        IERC20 collateralToken,
        uint128 liquidatorReward,
        uint128 protocolPenalty
    );

    /// @notice Emitted when the half liquidation threshold is set
    /// @param halfLiquidationThreshold The half liquidation threshold
    event SetHalfLiquidationThreshold(uint16 indexed halfLiquidationThreshold);

    /// @notice Emitted when the liquidation factor is set
    /// @param liquidationFactor The liquidation factor
    /// @param isStableCoinPair Whether the liquidation factor is for stablecoin pair
    event SetLiquidationFactor(LiquidationFactor indexed liquidationFactor, bool indexed isStableCoinPair);

    /// @notice Emitted when the roll activation is set
    /// @param isActivatedRoll Whether the roll activation is set
    event SetActivatedRoller(bool isActivatedRoll);

    /// @notice Emitted when the borrow fee rate is set
    /// @param borrowFeeRate The borrow fee rate
    event SetBorrowFeeRate(uint32 indexed borrowFeeRate);

    /// @notice Emitted when the roll over fee is set
    /// @param rollOverFee The roll over fee
    event SetRollOverFee(uint256 indexed rollOverFee);

    /// @notice Add collateral to the loan
    /// @param loanId The id of the loan
    /// @param amount The amount of the collateral
    function addCollateral(bytes12 loanId, uint128 amount) external payable;

    /// @notice Remove collateral from the loan
    /// @param loanId The id of the loan
    /// @param amount The amount of the collateral
    function removeCollateral(bytes12 loanId, uint128 amount) external;

    /// @notice Repay the loan, only the loan owner can repay the loan
    /// @param loanId The id of the loan
    /// @param collateralAmt The amount of collateral to be returned
    /// @param debtAmt The amount of debt to be repaid
    /// @param repayAndDeposit Whether to deposit the collateral after repay the loan
    function repay(bytes12 loanId, uint128 collateralAmt, uint128 debtAmt, bool repayAndDeposit) external payable;

    /// @notice Roll the loan to Aave
    /// @param loanId The id of the loan
    /// @param collateralAmt The amount of collateral to be returned
    /// @param debtAmt The amount of debt to be repaid
    function rollToAave(bytes12 loanId, uint128 collateralAmt, uint128 debtAmt) external;

    /// @notice Place a roll borrow order
    /// @notice User want to roll the original loan to a new loan without repay
    /// @notice The roll borrow is an action to place a borrow order on L1,
    ///         and the order is waiting to be matched on L2 and rollup will create a new loan on L1 once matched
    /// @param rollBorrowOrder The roll borrow order
    function rollBorrow(RollBorrowOrder memory rollBorrowOrder) external payable;

    /// @notice Cancel the roll borrow order
    /// @notice User can force cancel their roll borrow order on L1
    ///         to avoid sequencer ignore his cancel request in L2
    /// @param loanId The id of the loan to be cancelled
    function forceCancelRollBorrow(bytes12 loanId) external;

    /// @notice Liquidate the loan
    /// @param loanId The id of the loan to be liquidated
    /// @param repayAmt The amount of debt to be repaid
    /// @return liquidatorRewardAmt The amount of collateral to be returned to the liquidator
    /// @return protocolPenaltyAmt The amount of collateral to be returned to the protocol
    function liquidate(
        bytes12 loanId,
        uint128 repayAmt
    ) external payable returns (uint128 liquidatorRewardAmt, uint128 protocolPenaltyAmt);

    /// @notice Set the half liquidation threshold
    /// @dev The half liquidation threshold is the threshold of the liquidation price (USD),
    ///      the initial value 1e4 i.e. 10000 USD
    /// @param halfLiquidationThreshold The half liquidation threshold
    function setHalfLiquidationThreshold(uint16 halfLiquidationThreshold) external;

    /// @notice Set the liquidation factor
    /// @param liquidationFactor The liquidation factor
    /// @param isStableCoinPair Whether the liquidation factor is for stablecoin pair
    function setLiquidationFactor(LiquidationFactor memory liquidationFactor, bool isStableCoinPair) external;

    /// @notice Set the roll function activation
    /// @param isActivated The roll function activation
    function setActivatedRoller(bool isActivated) external;

    /// @notice Set the borrow fee rate
    /// @param borrowFeeRate The borrow fee rate
    function setBorrowFeeRate(uint32 borrowFeeRate) external;

    /// @notice Set the fee of the roll borrow service
    /// @param rollOverFee The roll over fee
    function setRollOverFee(uint256 rollOverFee) external;

    /// @notice Return the health factor of the loan
    /// @param loanId The id of the loan
    /// @return healthFactor The health factor of the loan
    function getHealthFactor(bytes12 loanId) external view returns (uint256 healthFactor);

    /// @notice Return the half liquidation threshold
    /// @dev The halfLiquidationThreshold is the threshold of the liquidation price (USD), i.e. 1e4 = 10000 USD
    /// @return halfLiquidationThreshold The half liquidation threshold
    function getHalfLiquidationThreshold() external view returns (uint16 halfLiquidationThreshold);

    /// @notice Return the liquidation factor
    /// @param isStableCoinPair Whether the liquidation factor is for stablecoin pair
    /// @return liquidationFactor The liquidation factor
    function getLiquidationFactor(
        bool isStableCoinPair
    ) external view returns (LiquidationFactor memory liquidationFactor);

    /// @notice Return the loan by the loan id
    /// @param loanId The id of the loan
    /// @return loan The loan
    function getLoan(bytes12 loanId) external view returns (Loan memory loan);

    /// @notice Return the liquidation info of the loan
    /// @param loanId The id of the loan
    /// @return _isLiquidable Whether the loan is liquidable
    /// @return debtToken The debt token of the loan
    /// @return maxRepayAmt The maximum amount of the debt to be repaid
    function getLiquidationInfo(
        bytes12 loanId
    ) external view returns (bool _isLiquidable, IERC20 debtToken, uint128 maxRepayAmt);

    /// @notice Return the borrow fee rate
    /// @return borrowFeeRate The borrow fee rate
    function getBorrowFeeRate() external view returns (uint32);

<<<<<<< HEAD
    /// @notice Return the nonce of the account
    /// @param account The address of the account
    function getNonce(address account) external view returns (uint256);
=======
    /// @notice Return the fee of the roll borrow service
    /// @return rollOverFee The roll over fee
    function getRollOverFee() external view returns (uint256);
>>>>>>> 6a3025a0

    /// @notice Check if the roll function is activated
    /// @return isActivate If the roll function is activated
    function isActivatedRoller() external view returns (bool isActivate);

    /// @notice Return the loan id by the loan info
    /// @param accountId The id of the account
    /// @param maturityTime The maturity time of the loan
    /// @param debtTokenId The id of the debt token
    /// @param collateralTokenId The id of the collateral token
    /// @return loanId The id of the loan
    function getLoanId(
        uint32 accountId,
        uint32 maturityTime,
        uint16 debtTokenId,
        uint16 collateralTokenId
    ) external pure returns (bytes12 loanId);

    /// @notice Resolve the loan id
    /// @param loanId The loan id
    /// @return accountId The account id
    /// @return maturityTime The maturity time
    /// @return debtTokenId The debt token id
    /// @return collateralTokenId The collateral token id
    function resolveLoanId(
        bytes12 loanId
    ) external pure returns (uint32 accountId, uint32 maturityTime, uint16 debtTokenId, uint16 collateralTokenId);
}<|MERGE_RESOLUTION|>--- conflicted
+++ resolved
@@ -67,31 +67,21 @@
 
     /// @notice Emitted when borrower remove collateral
     /// @param loanId The id of the loan
-<<<<<<< HEAD
     /// @param sender The address of the `msg.sender`
-=======
->>>>>>> 6a3025a0
     /// @param loanOwner The address of the loan owner
     /// @param collateralToken The collateral token to remove
     /// @param removedCollateralAmt The amount of the removed collateral
     event CollateralRemoved(
         bytes12 indexed loanId,
-<<<<<<< HEAD
         address sender,
         address loanOwner,
-=======
-        address indexed loanOwner,
->>>>>>> 6a3025a0
         IERC20 collateralToken,
         uint128 removedCollateralAmt
     );
 
     /// @notice Emitted when the borrower repay the loan
     /// @param loanId The id of the loan
-<<<<<<< HEAD
     /// @param sender The address of the `msg.sender`
-=======
->>>>>>> 6a3025a0
     /// @param loanOwner The address of the loan owner
     /// @param collateralToken The collateral token to be taken
     /// @param debtToken The debt token to be repaid
@@ -100,12 +90,8 @@
     /// @param repayAndDeposit Whether to deposit the collateral after repay the loan
     event Repayment(
         bytes12 indexed loanId,
-<<<<<<< HEAD
         address sender,
         address loanOwner,
-=======
-        address indexed loanOwner,
->>>>>>> 6a3025a0
         IERC20 collateralToken,
         IERC20 debtToken,
         uint128 removedCollateralAmt,
@@ -115,10 +101,7 @@
 
     /// @notice Emitted when the loan is rolled to Aave
     /// @param loanId The id of the loan
-<<<<<<< HEAD
     /// @param sender The address of the `msg.sender`
-=======
->>>>>>> 6a3025a0
     /// @param loanOwner The address of the loan owner
     /// @param supplyToken The token to be supplied to Aave
     /// @param borrowToken The token to be borrowed from Aave
@@ -126,12 +109,8 @@
     /// @param debtAmt The amount of the debt
     event RollToAave(
         bytes12 indexed loanId,
-<<<<<<< HEAD
         address sender,
         address loanOwner,
-=======
-        address indexed loanOwner,
->>>>>>> 6a3025a0
         IERC20 supplyToken,
         IERC20 borrowToken,
         uint128 collateralAmt,
@@ -139,21 +118,15 @@
     );
 
     /// @notice Emitted when the borrower place a roll borrow order
-<<<<<<< HEAD
     /// @param loanId The id of the loan
     /// @param sender The address of the sender
     /// @param rollBorrowReq The roll borrow request
     event RollBorrowOrderPlaced(bytes12 indexed loanId, address indexed sender, Operations.RollBorrow rollBorrowReq);
-=======
-    /// @param loanOwner The address of the loan owner
-    /// @param rollBorrowReq The roll borrow request
-    event RollBorrowOrderPlaced(address indexed loanOwner, Operations.RollBorrow rollBorrowReq);
 
     /// @notice Emitted when the borrower force cancel a roll borrow order on L1
     /// @param loanOwner The address of the loan owner
     /// @param loanId The id of the loan
     event RollBorrowOrderForceCancelPlaced(address indexed loanOwner, bytes12 indexed loanId);
->>>>>>> 6a3025a0
 
     /// @notice Emitted when the loan is liquidated
     /// @param loanId The id of the loan
@@ -294,15 +267,13 @@
     /// @return borrowFeeRate The borrow fee rate
     function getBorrowFeeRate() external view returns (uint32);
 
-<<<<<<< HEAD
     /// @notice Return the nonce of the account
     /// @param account The address of the account
     function getNonce(address account) external view returns (uint256);
-=======
+
     /// @notice Return the fee of the roll borrow service
     /// @return rollOverFee The roll over fee
     function getRollOverFee() external view returns (uint256);
->>>>>>> 6a3025a0
 
     /// @notice Check if the roll function is activated
     /// @return isActivate If the roll function is activated
