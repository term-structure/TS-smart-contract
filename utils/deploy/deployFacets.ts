--- conflicted
+++ resolved
@@ -26,10 +26,7 @@
         ethers.utils.parseUnits("3", "gwei")
       ),
     });
-<<<<<<< HEAD
-=======
 
->>>>>>> 6a3025a0
     await deployedFacet.deployed();
     facetFactories[facet] = facetFactory;
     deployedFacets[facet] = deployedFacet;
